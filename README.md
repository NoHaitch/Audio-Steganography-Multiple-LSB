<!-- Back to Top Link-->

<<<<<<< HEAD
A Python implementation of audio steganography using multiple Least Significant Bits (LSB) technique. This program allows you to hide secret messages or files within MP3 audio files while maintaining audio quality.

## Features

- **Multiple LSB Embedding**: Support for 1-4 LSBs for variable capacity
- **Encryption Support**: Vigenère cipher encryption for enhanced security
- **Randomized Positioning**: Randomize starting position for embedding
- **Quality Measurement**: PSNR (Peak Signal-to-Noise Ratio) calculation for audio quality assessment
- **GUI Interface**: User-friendly graphical interface using Flet
- **File Format Support**: Works with various file types for secret messages

## Project Structure

```text
src/
├── main.py              # Main entry point with CLI interface
├── audio/               # Audio file operations and playback
├── cipher/              # Encryption algorithms (Vigenère cipher)
├── fileio/              # File input/output operations
├── gui/                 # Graphical user interface
├── randomizer/          # Position randomization utilities
├── stego/               # Core steganography algorithms and PSNR calculation
└── utils/               # Shared types and exception handling
```

## Requirements

### Core Dependencies

- `librosa` - Audio analysis and processing
- `soundfile` - Audio file I/O
- `numpy` - Numerical computations
- `flet` - GUI framework
- `pydub` - Audio manipulation

## Installation

1. **Clone the repository:**

   ```bash
   git clone <repository-url>
   cd Audio-Steganography-Multiple-LSB
   ```

2. **Install dependencies:**

   ```bash
   pip install -r requirements.txt
   ```

## Usage

The program can be used in two modes: GUI and command-line interface

### GUI Mode

Launch the graphical interface:

```bash
python src/main.py gui
```

### Command Line Interface

#### 1. Embed a Secret Message

```bash
python src/main.py embed \
  --cover path/to/cover.mp3 \
  --secret path/to/secret.txt \
  --output path/to/output.mp3 \
  --lsb-count 2 \
  [--random] \
  [--cipher] \
  [--key "your-key"]
```

**Parameters:**

- `--cover`: Path to the cover MP3 file
- `--secret`: Path to the secret message/file
- `--output`: Path for the output steganographic MP3
- `--lsb-count`: Number of LSBs to use (1-4, higher = more capacity, lower quality)
- `--random`: Use randomized starting position (requires `--key`)
- `--cipher`: Encrypt the secret using Vigenère cipher (requires `--key`)
- `--key`: Key for randomization and/or encryption

#### 2. Extract a Hidden Message

```bash
python src/main.py extract \
  --input path/to/stego.mp3 \
  --output path/to/extracted/ \
  [--random] \
  [--cipher] \
  [--key "your-key"]
```

**Parameters:**

- `--input`: Path to the steganographic MP3 file
- `--output`: Path/folder to save the extracted message
- `--random`: Use randomized position (must match embedding settings)
- `--cipher`: Decrypt using Vigenère cipher (must match embedding settings)
- `--key`: Key for randomization and/or decryption (must match embedding key)

#### 3. Compare Audio Quality (PSNR)

```bash
python src/main.py compare \
  --original path/to/original.mp3 \
  --modified path/to/stego.mp3
```

**Parameters:**

- `--original`: Path to the original MP3 file
- `--modified`: Path to the modified/steganographic MP3 file
=======
<a name="readme-top"></a>

<br />
<div align="center">
  <h1 align="center">Audio Steganography Multiple LSB</h1>

  <p align="center">
    <h4>Embedding Secret Messages to MP3 Audio File using M-LSB Method.</h4>
  </p>
</div>

<div align="center" id="contributor">
  <strong>
    <h3>Made By:</h3>
    <table align="center">
      <tr>
        <td>NIM</td>
        <td>Name</td>
      </tr>
      <tr>
        <td>13522071</td>
        <td>Bagas Sambega Rosyada

</td>
      </tr>
      <tr>
        <td>13522091</td>
        <td>Raden Francisco Trianto B.</td>
      </tr>
    </table>
  </strong>
  <br>
</div>

## About The Project

Embedding Secret Messages to MP3 Audio File using M-LSB Method.

For Course IF4020 Cryptography, we made a program to do Steganography in MP3 using Multiple LSB(Least Significant Byte) Method. Embedding using MP3 has many challenge, mainly due to how MP3 itself works. MP3 is a low quality, lossy compression, this mean that the the proses of converting audio to MP3 will loss data and its ireversable. We handle the problem by purely treating the MP3 as a bitstream and modify the LSB with percision. This method however, is limited to only change the Audio Data inside the Frames of MP3. The ID3 tag is optional so we can't depend on it, while the Frame Header cannot be change or the file will be corrupted. We also implemented additional Vigenere Cipher for security and Seed for choosing the starting embed location.

The program iself can be run in 2 modes: pure CLI or using the GUI.

<p align="right">(<a href="#readme-top">back to top</a>)</p>

## Getting Started

### Prerequisites

Project dependencies:

- Python 3.13

<p align="right">(<a href="#readme-top">back to top</a>)</p>

### Installation

1. Clone the repo
   ```sh
   git clone https://github.com/NoHaitch/Audio-Steganography-Multiple-LSB
   ```
2. Open Cloned Directory
   ```
   cd Audio-Steganography-Multiple-LSB
   ```
3. Install Python Dependencies
   ```sh
   pip install -r requirement.txt
   ```
4. Run The GUI
   ```sh
   python src/main.py gui
   ```

<p align="right">(<a href="#readme-top">back to top</a>)</p>

## Instruction

To run the application call the main.py with the main arguments:

```
python src/main.py [MAIN_ARGS] [Other Flags and Args]
```

Here are the list of Main Arguments, please use the flag `-h` to find out how to use them:

- `gui` Run the GUI
- `embed` Embedding
- `extract` Extraction
- `compare` Comparing Audio Files

example: `python src/main.py embed -h`

<p align="right">(<a href="#readme-top">back to top</a>)</p>
>>>>>>> 6dcac31f
<|MERGE_RESOLUTION|>--- conflicted
+++ resolved
@@ -1,125 +1,5 @@
 <!-- Back to Top Link-->
 
-<<<<<<< HEAD
-A Python implementation of audio steganography using multiple Least Significant Bits (LSB) technique. This program allows you to hide secret messages or files within MP3 audio files while maintaining audio quality.
-
-## Features
-
-- **Multiple LSB Embedding**: Support for 1-4 LSBs for variable capacity
-- **Encryption Support**: Vigenère cipher encryption for enhanced security
-- **Randomized Positioning**: Randomize starting position for embedding
-- **Quality Measurement**: PSNR (Peak Signal-to-Noise Ratio) calculation for audio quality assessment
-- **GUI Interface**: User-friendly graphical interface using Flet
-- **File Format Support**: Works with various file types for secret messages
-
-## Project Structure
-
-```text
-src/
-├── main.py              # Main entry point with CLI interface
-├── audio/               # Audio file operations and playback
-├── cipher/              # Encryption algorithms (Vigenère cipher)
-├── fileio/              # File input/output operations
-├── gui/                 # Graphical user interface
-├── randomizer/          # Position randomization utilities
-├── stego/               # Core steganography algorithms and PSNR calculation
-└── utils/               # Shared types and exception handling
-```
-
-## Requirements
-
-### Core Dependencies
-
-- `librosa` - Audio analysis and processing
-- `soundfile` - Audio file I/O
-- `numpy` - Numerical computations
-- `flet` - GUI framework
-- `pydub` - Audio manipulation
-
-## Installation
-
-1. **Clone the repository:**
-
-   ```bash
-   git clone <repository-url>
-   cd Audio-Steganography-Multiple-LSB
-   ```
-
-2. **Install dependencies:**
-
-   ```bash
-   pip install -r requirements.txt
-   ```
-
-## Usage
-
-The program can be used in two modes: GUI and command-line interface
-
-### GUI Mode
-
-Launch the graphical interface:
-
-```bash
-python src/main.py gui
-```
-
-### Command Line Interface
-
-#### 1. Embed a Secret Message
-
-```bash
-python src/main.py embed \
-  --cover path/to/cover.mp3 \
-  --secret path/to/secret.txt \
-  --output path/to/output.mp3 \
-  --lsb-count 2 \
-  [--random] \
-  [--cipher] \
-  [--key "your-key"]
-```
-
-**Parameters:**
-
-- `--cover`: Path to the cover MP3 file
-- `--secret`: Path to the secret message/file
-- `--output`: Path for the output steganographic MP3
-- `--lsb-count`: Number of LSBs to use (1-4, higher = more capacity, lower quality)
-- `--random`: Use randomized starting position (requires `--key`)
-- `--cipher`: Encrypt the secret using Vigenère cipher (requires `--key`)
-- `--key`: Key for randomization and/or encryption
-
-#### 2. Extract a Hidden Message
-
-```bash
-python src/main.py extract \
-  --input path/to/stego.mp3 \
-  --output path/to/extracted/ \
-  [--random] \
-  [--cipher] \
-  [--key "your-key"]
-```
-
-**Parameters:**
-
-- `--input`: Path to the steganographic MP3 file
-- `--output`: Path/folder to save the extracted message
-- `--random`: Use randomized position (must match embedding settings)
-- `--cipher`: Decrypt using Vigenère cipher (must match embedding settings)
-- `--key`: Key for randomization and/or decryption (must match embedding key)
-
-#### 3. Compare Audio Quality (PSNR)
-
-```bash
-python src/main.py compare \
-  --original path/to/original.mp3 \
-  --modified path/to/stego.mp3
-```
-
-**Parameters:**
-
-- `--original`: Path to the original MP3 file
-- `--modified`: Path to the modified/steganographic MP3 file
-=======
 <a name="readme-top"></a>
 
 <br />
@@ -212,5 +92,4 @@
 
 example: `python src/main.py embed -h`
 
-<p align="right">(<a href="#readme-top">back to top</a>)</p>
->>>>>>> 6dcac31f
+<p align="right">(<a href="#readme-top">back to top</a>)</p>