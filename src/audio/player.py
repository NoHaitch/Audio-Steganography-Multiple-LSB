--- conflicted
+++ resolved
@@ -4,12 +4,7 @@
 
 
 class AudioPlayerError(Exception):
-<<<<<<< HEAD
     """ Audio Player Exceptions. """
-=======
-    """Audio Player Exceptions"""
-
->>>>>>> 665659c6
     pass
 
 
@@ -49,22 +44,14 @@
 
 
 def _is_wav(file_path: str) -> bool:
-<<<<<<< HEAD
     """" Check file header for WAV. """
-=======
-    """ " Check file header for WAV"""
->>>>>>> 665659c6
     with open(file_path, "rb") as f:
         header = f.read(12)
     return header.startswith(b"RIFF") and header[8:12] == b"WAVE"
 
 
 def _is_mp3(file_path: str) -> bool:
-<<<<<<< HEAD
     """" Check file header for MP3. """
-=======
-    """ " Check file header for MP3"""
->>>>>>> 665659c6
     with open(file_path, "rb") as f:
         header = f.read(3)
     return (
